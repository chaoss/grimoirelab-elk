--- conflicted
+++ resolved
@@ -44,7 +44,6 @@
 from grimoire.ocean.mbox import MBoxOcean
 from grimoire.ocean.mediawiki import MediaWikiOcean
 from grimoire.ocean.phabricator import PhabricatorOcean
-# from grimoire.ocean.remo import ReMoOcean
 from grimoire.ocean.remo2 import ReMoOcean
 from grimoire.ocean.stackexchange import StackExchangeOcean
 from grimoire.ocean.supybot import SupybotOcean
@@ -67,13 +66,9 @@
 from grimoire.elk.mbox import MBoxEnrich
 from grimoire.elk.mediawiki import MediaWikiEnrich
 from grimoire.elk.phabricator import PhabricatorEnrich
-<<<<<<< HEAD
 # from grimoire.elk.remo import ReMoEnrich
 from grimoire.elk.remo2 import ReMoEnrich
-=======
 from grimoire.elk.pipermail import PipermailEnrich
-from grimoire.elk.remo import ReMoEnrich
->>>>>>> dd6b6388
 from grimoire.elk.stackexchange import StackExchangeEnrich
 from grimoire.elk.supybot import SupybotEnrich
 from grimoire.elk.telegram import TelegramEnrich
@@ -146,12 +141,8 @@
             "mbox":[MBox, MBoxOcean, MBoxEnrich, MBoxCommand],
             "mediawiki":[MediaWiki, MediaWikiOcean, MediaWikiEnrich, MediaWikiCommand],
             "phabricator":[Phabricator, PhabricatorOcean, PhabricatorEnrich, PhabricatorCommand],
-<<<<<<< HEAD
             "pipermail":[Pipermail, MBoxOcean, MBoxEnrich, PipermailCommand],
-            # "remo":[ReMo, ReMoOcean, ReMoEnrich, ReMoCommand],
-=======
             "pipermail":[Pipermail, MBoxOcean, PipermailEnrich, PipermailCommand],
->>>>>>> dd6b6388
             "remo":[ReMo, ReMoOcean, ReMoEnrich, ReMoCommand],
             "stackexchange":[StackExchange, StackExchangeOcean,
                              StackExchangeEnrich, StackExchangeCommand],
