--- conflicted
+++ resolved
@@ -214,27 +214,16 @@
 
 function gerrit_retrieval {
     cd ~/GrimoireELK/utils
-<<<<<<< HEAD
-    ./p2o.py -e $ES_URI -g --index $GERRIT_INDEX gerrit --user $GERRIT_USER --url $GERRIT_URL $GERRIT_EXTRA_PARAM $FROM_DATE >> $LOGS_DIR"/gerrit-collection.log" 2>&1
-=======
     ./p2o.py -e $ES_URI -g --index $GERRIT_INDEX gerrit --user $GERRIT_USER --url $GERRIT_URL $GERRIT_EXTRA_PARAM $FROM_DATE_STRING $FROM_DATE >> $LOGS_DIR"/gerrit-collection.log" 2>&1
->>>>>>> bf020048
 }
 
 function bugzilla_retrieval {
     cd ~/GrimoireELK/utils
-<<<<<<< HEAD
-    ./p2o.py -e $ES_URI -g --index $BUGZILLA_INDEX bugzilla -u $BUGZILLA_USER -p $BUGZILLA_PASS $BUGZILLA_URL $FROM_DATE >> $LOGS_DIR"/bugzilla-collection.log" 2>&1
-=======
     ./p2o.py -e $ES_URI -g --index $BUGZILLA_INDEX bugzilla -u $BUGZILLA_USER -p $BUGZILLA_PASS $BUGZILLA_URL $FROM_DATE_STRING $FROM_DATE >> $LOGS_DIR"/bugzilla-collection.log" 2>&1
->>>>>>> bf020048
 }
 
 function jenkins_retrieval {
     cd ~/GrimoireELK/utils
-<<<<<<< HEAD
-    ./p2o.py -e $ES_URI -g --index $JENKINS_INDEX jenkins $JENKINS_URL $FROM_DATE >> $LOGS_DIR"/jenkins-collection.log" 2>&1
-=======
     ./p2o.py -e $ES_URI -g --index $JENKINS_INDEX jenkins $JENKINS_URL $FROM_DATE_STRING $FROM_DATE >> $LOGS_DIR"/jenkins-collection.log" 2>&1
 }
 
@@ -250,7 +239,6 @@
     done
     rm $TMP_SUPYBOT_PROJECT_LIST
     rm $TMP_SUPYBOT_LIST
->>>>>>> bf020048
 }
 
 function get_identities_from_data {
