--- conflicted
+++ resolved
@@ -41,11 +41,8 @@
 from .ocean.bugzillarest import BugzillaRESTOcean
 from .ocean.confluence import ConfluenceOcean
 from .ocean.discourse import DiscourseOcean
-<<<<<<< HEAD
 from .ocean.dockerhub import DockerHubOcean
-=======
 from .ocean.functest import FunctestOcean
->>>>>>> eb23dadb
 from .ocean.gerrit import GerritOcean
 from .ocean.git import GitOcean
 from .ocean.github import GitHubOcean
@@ -172,11 +169,8 @@
             "bugzillarest":[BugzillaREST, BugzillaRESTOcean, BugzillaRESTEnrich, BugzillaRESTCommand],
             "confluence":[Confluence, ConfluenceOcean, ConfluenceEnrich, ConfluenceCommand],
             "discourse":[Discourse, DiscourseOcean, DiscourseEnrich, DiscourseCommand],
-<<<<<<< HEAD
             "dockerhub":[DockerHub, DockerHubOcean, DockerHubEnrich, DockerHubCommand],
-=======
             "functest":[Functest, FunctestOcean, FunctestEnrich, FunctestCommand],
->>>>>>> eb23dadb
             "gerrit":[Gerrit, GerritOcean, GerritEnrich, GerritCommand],
             "git":[Git, GitOcean, GitEnrich, GitCommand],
             "github":[GitHub, GitHubOcean, GitHubEnrich, GitHubCommand],
